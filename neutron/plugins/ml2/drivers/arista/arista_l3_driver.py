# vim: tabstop=4 shiftwidth=4 softtabstop=4
#
# Copyright 2014 Arista Networks, Inc.  All rights reserved.
#
#    Licensed under the Apache License, Version 2.0 (the "License"); you may
#    not use this file except in compliance with the License. You may obtain
#    a copy of the License at
#
#         http://www.apache.org/licenses/LICENSE-2.0
#
#    Unless required by applicable law or agreed to in writing, software
#    distributed under the License is distributed on an "AS IS" BASIS, WITHOUT
#    WARRANTIES OR CONDITIONS OF ANY KIND, either express or implied. See the
#    License for the specific language governing permissions and limitations
#    under the License.
#
# @author: Sukhdev Kapur, Arista Networks, Inc.
#

import hashlib

import jsonrpclib
from oslo.config import cfg

from neutron import context as nctx
from neutron.db import db_base_plugin_v2
from neutron.openstack.common import log as logging
#from neutron.plugins.ml2 import db as ml2_db
from neutron.plugins.ml2.drivers.arista import exceptions as arista_exc

LOG = logging.getLogger(__name__)

EOS_UNREACHABLE_MSG = _('Unable to reach EOS')
<<<<<<< HEAD
DEFAULT_TEST_VLAN = 1
VIRTUAL_ROUTER_MAC = '02:1c:73:00:42:e9'
=======
>>>>>>> 3787fddd15ac65ed5df2e7e57978e9713eda6944

router_in_vrf = {
    'router': {'create': ['vrf definition {0}',
                          'rd {1}',
                          'exit'],
               'delete': ['no vrf definition {0}']},

    'interface': {'add': ['ip routing vrf {1}',
                          'vlan {0}',
                          'exit',
                          'interface vlan {0}',
                          'vrf forwarding {1}',
                          'ip address {2}'],
                  'remove': ['no interface vlan {0}']}}

router_in_default_vrf = {
    'router': {'create': [],
               'delete': ['no ip routing',
                          'no ipv6 unicast-routing']},

    'interface': {'add': ['ip routing',
                          'vlan {0}',
                          'exit',
                          'interface vlan {0}',
                          'ip address {2}'],
                  'remove': ['no interface vlan {0}']}}

router_in_default_vrf_v6 = {
    'router': {'create': [],
               'delete': ['no ip routing',
                          'no ipv6 unicast-routing']},

    'interface': {'add': ['ipv6 unicast-routing',
                          'vlan {0}',
                          'exit',
                          'interface vlan {0}',
                          'ipv6 enable',
                          'ipv6 address {2}'],
                  'remove': ['no interface vlan {0}']}}

additional_cmds_for_mlag = {
    'router': {'create': ['ip virtual-router mac-address {0}'],
               'delete': ['no ip virtual-router mac-address']},

    'interface': {'add': ['ip virtual-router address {0}'],
                  'remove': []}}

additional_cmds_for_mlag_v6 = {
    'router': {'create': [],
               'delete': []},

    'interface': {'add': ['ipv6 virtual-router address {0}'],
                  'remove': []}}


class AristaL3Driver(object):
    """Wraps Arista JSON RPC.

    All communications between Neutron and EOS are over JSON RPC.
    EOS - operating system used on Arista hardware
    Command API - JSON RPC API provided by Arista EOS
    """
    def __init__(self):
        self._servers = []
        self._hosts = []
        self.interfaceDict = None
        self._servers.append(jsonrpclib.Server(self._eapi_host_url()))
        self.mlag_configured = cfg.CONF.l3_arista.mlag_config
        self.use_vrf = cfg.CONF.l3_arista.use_vrf
        if self.mlag_configured:
            self._servers.append(jsonrpclib.Server(self._eapi_mlag_host_url()))
            self._additionalRouterCmdsDict = additional_cmds_for_mlag['router']
            self._additionalInterfaceCmdsDict = (
                additional_cmds_for_mlag['interface'])
        if self.use_vrf:
            self.routerDict = router_in_vrf['router']
            self.interfaceDict = router_in_vrf['interface']
        else:
            self.routerDict = router_in_default_vrf['router']
            self.interfaceDict = router_in_default_vrf['interface']

    def _eapi_host_url(self):
        self._validate_config()

        user = cfg.CONF.l3_arista.primary_l3_host_username
        pwd = cfg.CONF.l3_arista.primary_l3_host_password
        host = cfg.CONF.l3_arista.primary_l3_host
        self._hosts.append(host)

        eapi_server_url = ('https://%s:%s@%s/command-api' %
                           (user, pwd, host))
        return eapi_server_url

    def _eapi_mlag_host_url(self):
        if not self.mlag_configured:
            return None
        user = cfg.CONF.l3_arista.primary_l3_host_username
        pwd = cfg.CONF.l3_arista.primary_l3_host_password
        host = cfg.CONF.l3_arista.secondary_l3_host
        self._hosts.append(host)

        eapi_mlag_server_url = ('https://%s:%s@%s/command-api' %
                                (user, pwd, host))
        return eapi_mlag_server_url

    def _validate_config(self):
        if cfg.CONF.l3_arista.get('primary_l3_host') == '':
            msg = _('Required option primary_l3_host is not set')
            LOG.error(msg)
            raise arista_exc.AristaSevicePluginConfigError(msg=msg)
        if cfg.CONF.l3_arista.get('mlag_config'):
            if cfg.CONF.l3_arista.get('use_vrf'):
                #This is invalid/unsupported configuration
                msg = _('VRFs are not supported MLAG config mode')
                LOG.error(msg)
                raise arista_exc.AristaSevicePluginConfigError(msg=msg)
            if cfg.CONF.l3_arista.get('secondary_l3_host') == '':
                msg = _('Required option secondary_l3_host is not set')
                LOG.error(msg)
                raise arista_exc.AristaSevicePluginConfigError(msg=msg)
        if cfg.CONF.l3_arista.get('primary_l3_host_username') == '':
            msg = _('Required option primary_l3_host_username is not set')
            LOG.error(msg)
            raise arista_exc.AristaSevicePluginConfigError(msg=msg)

    def create_router_on_eos(self, router_name, rdm, server):
        """Creates a router on Arista HW Device.

        :param router_name: globally unique identifier for router/VRF
        :param rdm: A random value between 1 and 10 to create rd for VRF
        :param server: Server endpoint on the Arista swtich to be configured
        """
        cmds = []
        rd = "%s:%s" % (rdm, rdm)

        for c in self.routerDict['create']:
            cmds.append(c.format(router_name, rd))

        if self.mlag_configured:
            mac = VIRTUAL_ROUTER_MAC
            for c in self._additionalRouterCmdsDict['create']:
                cmds.append(c.format(mac))

        self._run_openstack_l3_cmds(cmds, server)

    def delete_router_from_eos(self, router_name, server):
        """Deletes a router from Arista HW Device.

        :param router_name: globally unique identifier for router/VRF
        :param server: Server endpoint on the Arista swtich to be configured
        """
        cmds = []
        for c in self.routerDict['delete']:
            cmds.append(c.format(router_name))
        if self.mlag_configured:
            for c in self._additionalRouterCmdsDict['delete']:
                cmds.append(c)

        self._run_openstack_l3_cmds(cmds, server)

    def _select_dicts(self, ipv):
        if self.use_vrf:
            self.interfaceDict = router_in_vrf['interface']
        else:
            if ipv == 6:
                #for ipV6 use IpV6 commmands
                self.interfaceDict = router_in_default_vrf_v6['interface']
                self._additionalInterfaceCmdsDict = (
                    additional_cmds_for_mlag_v6['interface'])
            else:
                self.interfaceDict = router_in_default_vrf['interface']
                self._additionalInterfaceCmdsDict = (
                    additional_cmds_for_mlag['interface'])

    def add_interface_to_router(self, segment_id,
                                router_name, gip, router_ip, mask, server):
        """Adds an interface to existing HW router on Arista HW device.

        :param segment_id: VLAN Id associated with interface that is added
        :param router_name: globally unique identifier for router/VRF
        :param gip: Gateway IP associated with the subnet
        :param router_ip: IP address of the router
        :param mask: subnet mask to be used
        :param server: Server endpoint on the Arista swtich to be configured
        """

        if not segment_id:
            segment_id = 1
        cmds = []
        for c in self.interfaceDict['add']:
            if self.mlag_configured:
                ip = router_ip
            else:
                ip = gip + '/' + mask
            cmds.append(c.format(segment_id, router_name, ip))
        if self.mlag_configured:
            for c in self._additionalInterfaceCmdsDict['add']:
                cmds.append(c.format(gip))

        self._run_openstack_l3_cmds(cmds, server)

    def delete_interface_from_router(self, segment_id, router_name, server):
        """Deltes an interface from existing HW router on Arista HW device.

        :param segment_id: VLAN Id associated with interface that is added
        :param router_name: globally unique identifier for router/VRF
        :param server: Server endpoint on the Arista swtich to be configured
        """

        if not segment_id:
<<<<<<< HEAD
            segment_id = DEFAULT_TEST_VLAN
=======
            segment_id = 1
>>>>>>> 3787fddd15ac65ed5df2e7e57978e9713eda6944
        cmds = []
        for c in self.interfaceDict['remove']:
            cmds.append(c.format(segment_id))

        self._run_openstack_l3_cmds(cmds, server)

    def create_router(self, context, tenant_id, router):
        """Creates A router on Arista Switch.

        Deals with multiple configurations - such as Router per VRF,
        a router in default VRF, Virtual Router in MLAG configurations
        """
        if router:
<<<<<<< HEAD
            router_name = self._arista_router_name(tenant_id, router['name'])

            rdm = str(int(hashlib.sha256(router_name).hexdigest(),
=======
            rdm = str(int(hashlib.sha256(router['name']).hexdigest(),
>>>>>>> 3787fddd15ac65ed5df2e7e57978e9713eda6944
                    16) % 6553)
            for s in self._servers:
                self.create_router_on_eos(router_name, rdm, s)

    def delete_router(self, context, tenant_id, router_id, router):
        """Deleted A router from Arista Switch """

        if router:
            for s in self._servers:
<<<<<<< HEAD
                self.delete_router_from_eos(self._arista_router_name(
                                               tenant_id, router['name']), s)
=======
                self.delete_router_from_eos(router['name'], s)
>>>>>>> 3787fddd15ac65ed5df2e7e57978e9713eda6944

    def update_router(self, context, router_id, original_router, new_router):
        """Update A router which is already created on Arista Switch.

        TODO: (Sukhdev) - to be implemented in next release.
        """
        pass

    def add_router_interface(self, context, router_info):
        """Adds an interface to a router created on Arista HW router.

        This deals with both IPv6 and IPv4 configurations
        """
        if router_info:
            self._select_dicts(router_info['ip_version'])
            cidr = router_info['cidr']
            subnet_mask = cidr.split('/')[1]
<<<<<<< HEAD
            router_name = self._arista_router_name(router_info['tenant_id'],
                                                   router_info['name'])
=======
            #virtualIp = ".".join(cidr.split( '/' ) [0 ].split('.')[ 0:3])
>>>>>>> 3787fddd15ac65ed5df2e7e57978e9713eda6944
            if self.mlag_configured:
                # For MLAG, we send a specific IP address as opposed to cidr
                # For now, we are using x.x.x.253 and x.x.x.254 as virtual IP
                for i in range(len(self._servers)):
                    router_ip = self._get_router_ip(cidr, i,
                                                    router_info['ip_version'])
                    self.add_interface_to_router(router_info['seg_id'],
                                                 router_name,
                                                 router_info['gip'],
                                                 router_ip, subnet_mask,
                                                 self._servers[i])

            else:
                for s in self._servers:
                    self.add_interface_to_router(router_info['seg_id'],
<<<<<<< HEAD
                                                 router_name,
=======
                                                 router_info['name'],
>>>>>>> 3787fddd15ac65ed5df2e7e57978e9713eda6944
                                                 router_info['gip'],
                                                 None, subnet_mask, s)

    def remove_router_interface(self, context, router_info):
        """Removes previously configured interface from router on Arista HW.

        """
        if router_info:
            router_name = self._arista_router_name(router_info['tenant_id'],
                                                   router_info['name'])
            for s in self._servers:
                self.delete_interface_from_router(router_info['seg_id'],
                                                  router_name, s)

    def _run_openstack_l3_cmds(self, commands, server):
        """Execute/sends a CAPI (Command API) command to EOS.

        In this method, list of commands is appended with prefix and
        postfix commands - to make is understandble by EOS.

        :param commands : List of command to be executed on EOS.
        """
        command_start = ['enable', 'configure']
        command_end = ['exit']
        full_command = command_start + commands + command_end

        LOG.info(_('Executing command on Arista EOS: %s'), full_command)

        try:
            # this returns array of return values for every command in
            # full_command list
            ret = server.runCmds(version=1, cmds=full_command)
            LOG.info(_('Results of execution on Arista EOS: %s'), ret)

        except Exception as error:
            msg = (_('Error %(err)s while trying to execute '
                     'commands %(cmd)s on EOS %(host)s') %
                   {'err': error, 'cmd': full_command, 'host': server})
            LOG.exception(msg)
            raise arista_exc.AristaServicePluginRpcError(msg=msg)

<<<<<<< HEAD
    def _arista_router_name(self, tenant_id, name):
        # Use a unique name so that OpenStack created routers/SVIs
        # can be distinguishged from the user created routers/SVIs
        # on Arista HW.
        return 'OS' + '-' + tenant_id +  '-' + name

=======
>>>>>>> 3787fddd15ac65ed5df2e7e57978e9713eda6944
    def _get_binary_from_ipv4(self, ip_addr):
        octets = ip_addr.split('.')
        num = 0
        for i in range(len(octets) - 1):
            num = num | int(octets[i])
            num = num << 8
        return num

    def _get_binary_from_ipv6(self, ip_addr):
        octets = ip_addr.split(':')
        num = 0
        for i in range(len(octets) - 1):
            if octets[i] != '':
                num = num | int(octets[i], 16)
                num = num << 16
            else:
                num = num << (7 - i) * 16
                break
        return num

    def _get_ipv4_from_binary(self, bin_addr):
        octets = []
        for i in range(4):
            octets.append(str(bin_addr % 256))
            bin_addr = bin_addr / 256
        return '.'.join(reversed(octets))

    def _get_ipv6_from_binary(self, bin_addr):
        octets = []
        for i in range(8):
            octets.append('%x' % (bin_addr % 65536))
            bin_addr = bin_addr / 65536
        return ':'.join(reversed(octets))

    def _get_router_ip(self, cidr, ip_count, ip_ver):
        start_ip = 2 + ip_count
        network_addr, prefix = cidr.split('/')
        if ip_ver == 4:
            ip = self._get_binary_from_ipv4(network_addr)
            mask = (pow(2, 32) - 1) << (32 - int(prefix))
        elif ip_ver == 6:
            ip = self._get_binary_from_ipv6(network_addr)
            mask = (pow(2, 128) - 1) << (128 - int(prefix))

        network_addr = ip & mask

        if ip_ver == 4:
            router_ip = pow(2, 32 - int(prefix)) - start_ip
        elif ip_ver == 6:
            router_ip = pow(2, 128 - int(prefix)) - start_ip

        router_ip = network_addr | router_ip
        if ip_ver == 4:
            return self._get_ipv4_from_binary(router_ip) + '/' + prefix
        else:
            return self._get_ipv6_from_binary(router_ip) + '/' + prefix


class NeutronNets(db_base_plugin_v2.NeutronDbPluginV2):
    """Access to Neutron DB.

    Provides access to the Neutron Data bases for all provisioned
    networks as well ports. This data is used during the synchronization
    of DB between ML2 Mechanism Driver and Arista EOS
    Names of the networks and ports are not stroed in Arista repository
    They are pulled from Neutron DB.
    """

    def __init__(self):
        self.admin_ctx = nctx.get_admin_context()

    def get_network_name(self, tenant_id, network_id):
        network = self._get_network(tenant_id, network_id)
        network_name = None
        if network:
            network_name = network[0]['name']
        return network_name

    def get_all_networks_for_tenant(self, tenant_id):
        filters = {'tenant_id': [tenant_id]}
        return super(NeutronNets,
                     self).get_networks(self.admin_ctx, filters=filters) or []

    def get_all_ports_for_tenant(self, tenant_id):
        filters = {'tenant_id': [tenant_id]}
        return super(NeutronNets,
                     self).get_ports(self.admin_ctx, filters=filters) or []

    def _get_network(self, tenant_id, network_id):
        filters = {'tenant_id': [tenant_id],
                   'id': [network_id]}
        return super(NeutronNets,
                     self).get_networks(self.admin_ctx, filters=filters) or []

    def get_subnet_info(self, subnet_id):
        subnet = self.get_subnet(subnet_id)
        return subnet

    def get_subnet_ip_version(self, subnet_id):
        subnet = self.get_subnet(subnet_id)
        return subnet['ip_version']

    def get_subnet_gateway_ip(self, subnet_id):
        subnet = self.get_subnet(subnet_id)
        return subnet['gateway_ip']

    def get_subnet_cidr(self, subnet_id):
        subnet = self.get_subnet(subnet_id)
        return subnet['cidr']

    def get_network_id(self, subnet_id):
        subnet = self.get_subnet(subnet_id)
        return subnet['network_id']

    def get_network_id_from_port_id(self, port_id):
        port = self.get_port(port_id)
        return port['network_id']

    def get_subnet(self, subnet_id):
        return super(NeutronNets,
                     self).get_subnet(self.admin_ctx, subnet_id) or []

    def get_port(self, port_id):
        return super(NeutronNets,
                     self).get_port(self.admin_ctx, port_id) or []<|MERGE_RESOLUTION|>--- conflicted
+++ resolved
@@ -31,11 +31,8 @@
 LOG = logging.getLogger(__name__)
 
 EOS_UNREACHABLE_MSG = _('Unable to reach EOS')
-<<<<<<< HEAD
 DEFAULT_TEST_VLAN = 1
 VIRTUAL_ROUTER_MAC = '02:1c:73:00:42:e9'
-=======
->>>>>>> 3787fddd15ac65ed5df2e7e57978e9713eda6944
 
 router_in_vrf = {
     'router': {'create': ['vrf definition {0}',
@@ -246,11 +243,7 @@
         """
 
         if not segment_id:
-<<<<<<< HEAD
             segment_id = DEFAULT_TEST_VLAN
-=======
-            segment_id = 1
->>>>>>> 3787fddd15ac65ed5df2e7e57978e9713eda6944
         cmds = []
         for c in self.interfaceDict['remove']:
             cmds.append(c.format(segment_id))
@@ -264,13 +257,9 @@
         a router in default VRF, Virtual Router in MLAG configurations
         """
         if router:
-<<<<<<< HEAD
             router_name = self._arista_router_name(tenant_id, router['name'])
 
             rdm = str(int(hashlib.sha256(router_name).hexdigest(),
-=======
-            rdm = str(int(hashlib.sha256(router['name']).hexdigest(),
->>>>>>> 3787fddd15ac65ed5df2e7e57978e9713eda6944
                     16) % 6553)
             for s in self._servers:
                 self.create_router_on_eos(router_name, rdm, s)
@@ -280,12 +269,8 @@
 
         if router:
             for s in self._servers:
-<<<<<<< HEAD
                 self.delete_router_from_eos(self._arista_router_name(
                                                tenant_id, router['name']), s)
-=======
-                self.delete_router_from_eos(router['name'], s)
->>>>>>> 3787fddd15ac65ed5df2e7e57978e9713eda6944
 
     def update_router(self, context, router_id, original_router, new_router):
         """Update A router which is already created on Arista Switch.
@@ -303,12 +288,8 @@
             self._select_dicts(router_info['ip_version'])
             cidr = router_info['cidr']
             subnet_mask = cidr.split('/')[1]
-<<<<<<< HEAD
             router_name = self._arista_router_name(router_info['tenant_id'],
                                                    router_info['name'])
-=======
-            #virtualIp = ".".join(cidr.split( '/' ) [0 ].split('.')[ 0:3])
->>>>>>> 3787fddd15ac65ed5df2e7e57978e9713eda6944
             if self.mlag_configured:
                 # For MLAG, we send a specific IP address as opposed to cidr
                 # For now, we are using x.x.x.253 and x.x.x.254 as virtual IP
@@ -324,11 +305,7 @@
             else:
                 for s in self._servers:
                     self.add_interface_to_router(router_info['seg_id'],
-<<<<<<< HEAD
                                                  router_name,
-=======
-                                                 router_info['name'],
->>>>>>> 3787fddd15ac65ed5df2e7e57978e9713eda6944
                                                  router_info['gip'],
                                                  None, subnet_mask, s)
 
@@ -370,15 +347,12 @@
             LOG.exception(msg)
             raise arista_exc.AristaServicePluginRpcError(msg=msg)
 
-<<<<<<< HEAD
     def _arista_router_name(self, tenant_id, name):
         # Use a unique name so that OpenStack created routers/SVIs
         # can be distinguishged from the user created routers/SVIs
         # on Arista HW.
-        return 'OS' + '-' + tenant_id +  '-' + name
-
-=======
->>>>>>> 3787fddd15ac65ed5df2e7e57978e9713eda6944
+        return 'OS' + '-' + tenant_id + '-' + name
+
     def _get_binary_from_ipv4(self, ip_addr):
         octets = ip_addr.split('.')
         num = 0
