--- conflicted
+++ resolved
@@ -200,19 +200,4 @@
 
 [SECURITYGROUP]
 # If set to true this allows quantum to receive proxied security group calls from nova
-<<<<<<< HEAD
-# proxy_mode = False
-
-[HW_DRIVER]
-# (ListOpt) The list of hardware drivers to be used as a backend for L2 network
-# segmentation. DummyDriver is set by default and does nothing.
-#
-# Default: hw_drivers = quantum.common.hardware_driver.drivers.dummy.DummyDriver
-# Example: hw_drivers = quantum.common.hardware_driver.drivers.arista.AristaDriver
-#
-# (StrOpt) L2 network segmentation type. VLAN by default.
-#
-# Default: hw_driver_segmentation_type = vlan
-=======
-# proxy_mode = False
->>>>>>> 137e56dd
+# proxy_mode = False