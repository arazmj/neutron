--- conflicted
+++ resolved
@@ -52,31 +52,6 @@
     cfg.StrOpt('root_helper', default='sudo'),
 ]
 
-<<<<<<< HEAD
-generic_ovs_driver_opts = [
-    cfg.ListOpt('ovs_drivers',
-            default='quantum.plugins.openvswitch.drivers.dummy.DummyOVSDriver',
-            help='List of OVS drivers used as a backend.'),
-    cfg.StrOpt('ovs_driver_segmentation_type',
-            default='vlan',
-            help=('L2 segregation type to be used on hardware routers. One of '
-                  'vlan or tunnel is supported.'))
-]
-
-arista_driver_opts = [
-    cfg.StrOpt('arista_eapi_user',
-               default=None,
-               help='Username for Arista vEOS'),
-    cfg.StrOpt('arista_eapi_pass',
-               default=None,
-               help='Password for Arista vEOS'),
-    cfg.StrOpt('arista_eapi_host',
-               default=None,
-               help='Arista vEOS host IP')
-]
-
-=======
->>>>>>> 827d829c
 
 cfg.CONF.register_opts(ovs_opts, "OVS")
 cfg.CONF.register_opts(agent_opts, "AGENT")