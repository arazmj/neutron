--- conflicted
+++ resolved
@@ -25,15 +25,12 @@
     cfg.StrOpt('integration_bridge', default='br-int'),
     cfg.BoolOpt('enable_tunneling', default=False),
     cfg.StrOpt('tunnel_bridge', default='br-tun'),
-<<<<<<< HEAD
     cfg.StrOpt('int_peer_patch_port', default='patch-tun',
                help=_("Peer patch port in integration bridge for tunnel "
                       "bridge")),
     cfg.StrOpt('tun_peer_patch_port', default='patch-int',
                help=_("Peer patch port in tunnel bridge for integration "
                       "bridge")),
-=======
->>>>>>> 02d897c0
     cfg.StrOpt('local_ip', default=''),
     cfg.ListOpt('bridge_mappings',
                 default=DEFAULT_BRIDGE_MAPPINGS,
