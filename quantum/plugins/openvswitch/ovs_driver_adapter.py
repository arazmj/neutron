# vim: tabstop=4 shiftwidth=4 softtabstop=4
# Copyright (c) 2013 OpenStack, LLC.
#
# Licensed under the Apache License, Version 2.0 (the "License");
# you may not use this file except in compliance with the License.
# You may obtain a copy of the License at
#
#    http://www.apache.org/licenses/LICENSE-2.0
#
# Unless required by applicable law or agreed to in writing, software
# distributed under the License is distributed on an "AS IS" BASIS,
# WITHOUT WARRANTIES OR CONDITIONS OF ANY KIND, either express or
# implied.
# See the License for the specific language governing permissions and
# limitations under the License.

from quantum.common import exceptions
from quantum.openstack.common import cfg
from quantum.openstack.common import importutils
from quantum.openstack.common import log as logging
from quantum.plugins.openvswitch import ovs_db_v2
from quantum.plugins.openvswitch.drivers import dummy


LOG = logging.getLogger(__name__)

OVS_DRIVER_OPTS = [
    cfg.ListOpt('ovs_drivers',
                default=('quantum.plugins.openvswitch.drivers.'
                         'dummy.DummyOVSDriver'),
                help=_('OVS driver used as a backend.')),
    cfg.StrOpt('ovs_driver_segmentation_type',
               default='vlan',
               help=_('L2 segmentation type to be used on hardware routers. '
                      'One of vlan or tunnel is supported.'))
]


cfg.CONF.register_opts(OVS_DRIVER_OPTS, "OVS_DRIVER")


class OVSDriverConfigError(exceptions.QuantumException):
    message = _('%(msg)s')


class OVSDriverAdapter(object):
    """
    Adapts OVS driver API to OVS plugin incoming arguments.
    """

    # TODO: Refactor to remove 'if not self.drivers_available:' check in the
    #       beginning of each method (wrapper?).
    required_options = ['ovs_driver_segmentation_type', 'ovs_drivers']
    drivers_available = False

    def __init__(self):
        config = cfg.CONF.OVS_DRIVER

        for opt in self.required_options:
            if opt not in config or config[opt] is None:
                msg = _('Required option %s is not set') % opt
                LOG.error(msg)
                raise OVSDriverConfigError(msg=msg)

        self._drivers = []
        segm_type = config['ovs_driver_segmentation_type']

        # leave unique driver names
        ovs_drivers = self._unique(config['ovs_drivers'])
        for driver in ovs_drivers:
            ovs_driver_class = importutils.import_class(driver)
            if ovs_driver_class is not dummy.DummyOVSDriver:
                ovs_driver = ovs_driver_class()
                ovs_driver.segmentation_type = segm_type
                self._drivers.append(ovs_driver)

        if self._drivers:
            OVSDriverAdapter.drivers_available = True

    def on_port_create(self, context, port):
        if not self.drivers_available:
            return

        p = port['port']
<<<<<<< HEAD
        host = p.get('hostname')

        # If 'hostname' is not provided, the user has not booted nova instance
        # yet, do nothing.
        if host:
            network_id = p['network_id']
            binding = ovs_db_v2.get_network_binding(None, network_id)
            segmentation_id = binding.segmentation_id

            for driver in self._drivers:
                driver.plug_host(network_id, segmentation_id, host)

        self._do_plug_host(port['port'])

    def on_port_update(self, context, port):
=======
        # TODO: use portbindings extension here (bindings:host_id) once nova
        #       supports it
        host = p.get('hostname')

        if host:
            network_id = p['network_id']
            binding = ovs_db_v2.get_network_binding(None, network_id)
            segmentation_id = binding.segmentation_id

            self._driver.plug_host(network_id, segmentation_id, host)

    def on_port_update(self, context, port, network_id):
        port['port']['network_id'] = network_id
>>>>>>> e7a8308e
        self.on_port_create(context, port)

    def on_network_create(self, context, network):
        if not self.drivers_available:
            return

<<<<<<< HEAD
        for driver in self._drivers:
            driver.create_tenant_network(network['id'])
=======
        self._driver.create_network(network['id'])
>>>>>>> e7a8308e

    def on_network_update(self, context, network_id, network):
        if not self.drivers_available:
            return
        # TODO: analize what has changed and then act appropriately

    def on_network_delete(self, context, network_id):
        if not self.drivers_available:
            return

<<<<<<< HEAD
        for driver in self._drivers:
            driver.delete_tenant_network(network_id)

    def _unique(self, sequence):
        keys = {}
        for el in sequence:
            keys[el] = 1
        return keys.keys()
=======
        self._driver.delete_network(network_id)
>>>>>>> e7a8308e
<|MERGE_RESOLUTION|>--- conflicted
+++ resolved
@@ -82,7 +82,8 @@
             return
 
         p = port['port']
-<<<<<<< HEAD
+        # TODO: use portbindings extension here (bindings:host_id) once nova
+        #       supports it
         host = p.get('hostname')
 
         # If 'hostname' is not provided, the user has not booted nova instance
@@ -95,36 +96,16 @@
             for driver in self._drivers:
                 driver.plug_host(network_id, segmentation_id, host)
 
-        self._do_plug_host(port['port'])
-
-    def on_port_update(self, context, port):
-=======
-        # TODO: use portbindings extension here (bindings:host_id) once nova
-        #       supports it
-        host = p.get('hostname')
-
-        if host:
-            network_id = p['network_id']
-            binding = ovs_db_v2.get_network_binding(None, network_id)
-            segmentation_id = binding.segmentation_id
-
-            self._driver.plug_host(network_id, segmentation_id, host)
-
     def on_port_update(self, context, port, network_id):
         port['port']['network_id'] = network_id
->>>>>>> e7a8308e
         self.on_port_create(context, port)
 
     def on_network_create(self, context, network):
         if not self.drivers_available:
             return
 
-<<<<<<< HEAD
         for driver in self._drivers:
             driver.create_tenant_network(network['id'])
-=======
-        self._driver.create_network(network['id'])
->>>>>>> e7a8308e
 
     def on_network_update(self, context, network_id, network):
         if not self.drivers_available:
@@ -135,7 +116,6 @@
         if not self.drivers_available:
             return
 
-<<<<<<< HEAD
         for driver in self._drivers:
             driver.delete_tenant_network(network_id)
 
@@ -143,7 +123,4 @@
         keys = {}
         for el in sequence:
             keys[el] = 1
-        return keys.keys()
-=======
-        self._driver.delete_network(network_id)
->>>>>>> e7a8308e
+        return keys.keys()