--- conflicted
+++ resolved
@@ -126,16 +126,10 @@
             driver.delete_network(network_id)
 
     def _verify_get_segmentation_id(self, get_segmentation_id_delegate):
-<<<<<<< HEAD
         delegate_valid = (get_segmentation_id_delegate and
                           inspect.isroutine(get_segmentation_id_delegate))
 
         if not delegate_valid:
-=======
-        valid_delegate = (get_segmentation_id_delegate and
-                          inspect.isroutine(get_segmentation_id_delegate))
-        if not valid_delegate:
->>>>>>> 151ea7de
             msg = _('Invalid get_segmentation_id routine passed.')
             LOG.error(msg)
             raise InvalidDelegateError(msg=msg)
