# vim: tabstop=4 shiftwidth=4 softtabstop=4
# Copyright (c) 2013 OpenStack, LLC.
#
# Licensed under the Apache License, Version 2.0 (the "License");
# you may not use this file except in compliance with the License.
# You may obtain a copy of the License at
#
#    http://www.apache.org/licenses/LICENSE-2.0
#
# Unless required by applicable law or agreed to in writing, software
# distributed under the License is distributed on an "AS IS" BASIS,
# WITHOUT WARRANTIES OR CONDITIONS OF ANY KIND, either express or
# implied.
# See the License for the specific language governing permissions and
# limitations under the License.

import mock
import unittest2 as unittest

from quantum.openstack.common import cfg
from quantum.plugins.openvswitch.drivers import arista


def clear_config():
    cfg.CONF.clear()


def setup_arista_wrapper_config(value=None):
    for opt in arista.AristaRPCWrapper.required_options:
        cfg.CONF.set_override(opt, value, "ARISTA_DRIVER")


def setup_valid_config():
    # Config is not valid if value is not set
    setup_arista_wrapper_config('value')


class AristaProvisionedVlansStorageTestCase(unittest.TestCase):
    def setUp(self):
        self.drv = arista.ProvisionedNetsStorage()
        self.drv.initialize()

    def tearDown(self):
        self.drv.tear_down()

    def test_network_is_remembered(self):
        network_id = '123'
        segmentation_id = 456
        host_id = 'host123'

        self.drv.remember_host(network_id, segmentation_id, host_id)
        net_provisioned = self.drv.is_network_provisioned(network_id)
        self.assertTrue(net_provisioned, 'Network must be provisioned')

    def test_network_is_removed(self):
        network_id = '123'

        self.drv.remember_network(network_id)
        self.drv.forget_network(network_id)

        net_provisioned = self.drv.is_network_provisioned(network_id)

        self.assertFalse(net_provisioned, 'The network should be deleted')

    def test_remembers_multiple_networks(self):
        expected_num_nets = 100
        nets = ['id%s' % n for n in range(expected_num_nets)]
        for net_id in nets:
            self.drv.remember_network(net_id)
            self.drv.remember_host(net_id, 123, 'host')

        num_nets_provisioned = len(self.drv.get_all())

        self.assertEqual(expected_num_nets, num_nets_provisioned,
                         'There should be %(expected_num_nets)d '
                         'nets, not %(num_nets_provisioned)d' % locals())

    def test_removes_all_networks(self):
        num_nets = 100
        nets = ['id%s' % n for n in range(num_nets)]
        host_id = 'host123'
        for net_id in nets:
            self.drv.remember_network(net_id)
            self.drv.remember_host(net_id, 123, host_id)
            self.drv.forget_host(net_id, host_id)

        num_nets_provisioned = self.drv.num_nets_provisioned()
        expected = 0

        self.assertEqual(expected, num_nets_provisioned,
                         'There should be %(expected)d '
                         'nets, not %(num_nets_provisioned)d' % locals())

    def test_network_is_not_deleted_on_forget_host(self):
        network_id = '123'
        vlan_id = 123
        host1_id = 'host1'
        host2_id = 'host2'

        self.drv.remember_network(network_id)
        self.drv.remember_host(network_id, vlan_id, host1_id)
        self.drv.remember_host(network_id, vlan_id, host2_id)
        self.drv.forget_host(network_id, host2_id)

        net_provisioned = (self.drv.is_network_provisioned(network_id) and
                           self.drv.is_network_provisioned(network_id,
                                                           vlan_id,
                                                           host1_id))

        self.assertTrue(net_provisioned, 'The network should not be deleted')

    def test_net_is_not_stored_on_delete(self):
        network_id = '123'
        vlan_id = 123
        removed_host = 'removed_host'
        avail_host = 'available_host'

        self.drv.remember_network(network_id)
        self.drv.remember_host(network_id, vlan_id, removed_host)
        self.drv.remember_host(network_id, vlan_id, avail_host)
        self.drv.forget_host(network_id, removed_host)

        network_is_available = self.drv.is_network_provisioned(network_id)
        removed_host_is_available = self.drv.is_network_provisioned(
                                                           network_id,
                                                           vlan_id,
                                                           removed_host)

        self.assertTrue(network_is_available,
                        'The network should stay available')
        self.assertFalse(removed_host_is_available,
                        '%(removed_host)s should not be available' % locals())

    def test_num_networks_is_valid(self):
        network_id = '123'
        vlan_id = 123
        host1_id = 'host1'
        host2_id = 'host2'
        host3_id = 'host3'

        self.drv.remember_network(network_id)
        self.drv.remember_host(network_id, vlan_id, host1_id)
        self.drv.remember_host(network_id, vlan_id, host2_id)
        self.drv.remember_host(network_id, vlan_id, host3_id)
        self.drv.forget_host(network_id, host2_id)

        num_nets = len(self.drv.get_all_vlans_for_net(network_id))
        expected = 2

        self.assertEqual(expected, num_nets,
                         'There should be %(expected)d records, '
                         'got %(num_nets)d records' % locals())




class AristaRPCWrapperInvalidConfigTestCase(unittest.TestCase):
    def setUp(self):
        self.setup_invalid_config()  # Invalid config, required options not set

    def tearDown(self):
        clear_config()

    def setup_invalid_config(self):
        setup_arista_wrapper_config(None)

    def test_raises_exception_on_wrong_configuration(self):
        self.assertRaises(arista.AristaConfigError, arista.AristaRPCWrapper)


class PositiveRPCWrapperValidConfigTestCase(unittest.TestCase):
    def setUp(self):
        setup_valid_config()
        self.drv = arista.AristaRPCWrapper()
        self.drv._server = mock.MagicMock()

    def tearDown(self):
        clear_config()

    def test_no_exception_on_correct_configuration(self):
        self.assertNotEqual(self.drv, None)

    def test_plug_host_into_vlan_calls_rpc(self):
        network_id = 'net-id'
        vlan_id = 123
        host = 'host'

        self.drv.plug_host_into_vlan(network_id, vlan_id, host)

        self.drv._server.runCmds.assert_called_once_with(cmds=mock.ANY)

    def test_unplug_host_from_vlan_calls_rpc(self):
        network_id = 'net-id'
        vlan_id = 123
        host = 'host'
        self.drv.unplug_host_from_vlan(network_id, vlan_id, host)
        self.drv._server.runCmds.assert_called_once_with(cmds=mock.ANY)

    def test_delete_network_calls_rpc(self):
        network_id = 'net-id'
        self.drv.delete_network(network_id)
        self.drv._server.runCmds.assert_called_once_with(cmds=mock.ANY)

    def test_get_network_info_returns_none_when_no_such_net(self):
        unavailable_network_id = '12345'

        self.drv.get_network_list = mock.MagicMock()
        self.drv.get_network_list.return_value = []

        net_info = self.drv.get_network_info(unavailable_network_id)

        self.drv.get_network_list.assert_called_once_with()
        self.assertEqual(net_info, None, ('Network info must be "None"'
                                          'for unknown network'))

    def test_get_network_info_returns_info_for_available_net(self):
        valid_network_id = '12345'
        valid_net_info = {'network_id': valid_network_id,
                          'some_info': 'net info'}
        known_nets = [valid_net_info]

        self.drv.get_network_list = mock.MagicMock()
        self.drv.get_network_list.return_value = known_nets

        net_info = self.drv.get_network_info(valid_network_id)
        self.assertEqual(net_info, valid_net_info,
                         ('Must return network info for a valid net'))

    def test_rpc_is_sent_on_get_network_list(self):
        net = {'netId': 123, 'hostId': 'host1'}
        net_list_veos = {'networks': net}
        cli_ret = [{}, {}, net_list_veos, {}]

        self.drv._server.runCmds(cmds=mock.ANY)
        self.drv._server.runCmds.return_value = cli_ret

        net_list = self.drv.get_network_list()
        self.assertEqual(net_list, net, 'Networks should be the same')


class NegativeRPCWrapperTestCase(unittest.TestCase):
    def setUp(self):
        setup_valid_config()

    def tearDown(self):
        clear_config()

    def test_exception_is_raised_on_json_server_error(self):
        drv = arista.AristaRPCWrapper()

        drv._server = mock.MagicMock()
        drv._server.runCmds.side_effect = Exception('server error')

        self.assertRaises(arista.AristaRpcError, drv.get_network_list)


class FakeNetStorageAristaOVSDriverTestCase(unittest.TestCase):
    def setUp(self):
        self.fake_rpc = mock.MagicMock()
        self.net_storage_mock = mock.MagicMock()

        self.drv = arista.AristaOVSDriver(self.fake_rpc, self.net_storage_mock)

        self.net_storage_mock.initialize.assert_called_once_with()

    def tearDown(self):
        pass

    def test_no_rpc_call_on_delete_network_if_it_was_not_provisioned(self):
        network_id = 'net1-id'

<<<<<<< HEAD
        self.net_storage_mock.is_network_provisioned.return_value = False
=======
        self.fake_rpc.get_network_list.return_value = {}
        self.drv.delete_network(network_id)
>>>>>>> e7a8308e

        self.drv.delete_tenant_network(network_id)

    def test_deletes_network_if_it_was_provisioned_before(self):
        network_id = 'net1-id'

        self.net_storage_mock.is_network_provisioned.return_value = True

        self.drv.create_network(network_id)
        self.drv.delete_network(network_id)

        self.net_storage_mock.remember_network.assert_called_once_with(
                                                                    network_id)
        self.fake_rpc.delete_network.assert_called_once_with(network_id)
        self.net_storage_mock.forget_network.assert_called_once_with(
                                                                    network_id)

    def test_rpc_request_not_sent_for_non_existing_host_unplug(self):
        network_id = 'net1-id'
        vlan_id = 123
        host_id = 'ubuntu123'

<<<<<<< HEAD
        self.net_storage_mock.is_network_provisioned.return_value = False

        self.drv.create_tenant_network(network_id)
=======
        self.drv.create_network(network_id)
>>>>>>> e7a8308e
        self.drv.unplug_host(network_id, vlan_id, host_id)

        self.net_storage_mock.remember_network.assert_called_once_with(
                                                                    network_id)
        (self.net_storage_mock.is_network_provisioned.
         assert_called_once_with(network_id, vlan_id, host_id))


    def test_rpc_request_sent_for_existing_vlan_on_unplug_host(self):
        network_id = 'net1-id'
        vlan_id = 1234
        host1_id = 'ubuntu1'
        host2_id = 'ubuntu2'

        self.drv.create_network(network_id)

        self.drv.plug_host(network_id, vlan_id, host1_id)
        self.drv.plug_host(network_id, vlan_id, host2_id)
        self.drv.unplug_host(network_id, vlan_id, host2_id)
        self.drv.unplug_host(network_id, vlan_id, host1_id)
        
        expected_plugs = [(network_id, vlan_id, host1_id),
                          (network_id, vlan_id, host2_id)]
        expected_unplugs = [(network_id, vlan_id, host2_id),
                            (network_id, vlan_id, host1_id)]
        
        self.fake_rpc.plug_host_into_vlan.call_args_list = expected_plugs
        self.fake_rpc.unplug_host_into_vlan.call_args_list = expected_unplugs


class RealNetStorageOVSDriverTestCase(unittest.TestCase):
    def setUp(self):
        self.fake_rpc = mock.MagicMock()
        self.net_storage = arista.ProvisionedNetsStorage()
        self.net_storage.initialize()
        self.drv = arista.AristaOVSDriver(self.fake_rpc, self.net_storage)

    def tearDown(self):
        self.net_storage.tear_down()

    def test_rpc_request_not_sent_for_existing_vlan_after_plug_host(self):
        network_id = 'net1-id'
        vlan_id = 1001
        host_id = 'ubuntu1'

        # Common use-case:
        #   1. User creates network - quantum net-create net1
        #   2. Boots 3 VMs connected to previously created quantum network
        #      'net1', and VMs are scheduled on the same hypervisor
        # In this case RPC request must be sent only once
        self.drv.create_network(network_id)

        self.drv.plug_host(network_id, vlan_id, host_id)
        self.drv.plug_host(network_id, vlan_id, host_id)
        self.drv.plug_host(network_id, vlan_id, host_id)

        self.fake_rpc.plug_host_into_vlan.assert_called_once_with(
                                                network_id, vlan_id, host_id)

    def test_rpc_request_not_sent_for_existing_vlan_after_start(self):
        net1_id = 'net1-id'
        net2_id = 'net2-id'
        net2_vlan = 1002
        net2_host = 'ubuntu3'
        provisioned_networks = [(net1_id, 1000, 'ubuntu1'),
                                (net2_id, net2_vlan, net2_host)]

        network_id = net2_id
        segmentation_id = net2_vlan
        host_id = net2_host

        # Pretend the networks were provisioned before
        for net, vlan, host in provisioned_networks:
            self.net_storage.remember_host(net, vlan, host)

<<<<<<< HEAD
        self.drv.create_tenant_network(network_id)
=======
        drv = arista.AristaOVSDriver(fake_rpc)
        drv.create_network(network_id)
>>>>>>> e7a8308e

        # wrapper.plug_host_into_vlan() should not be called in this case
        self.drv.plug_host(network_id, segmentation_id, host_id)

    def test_rpc_brocker_method_is_called(self):
        network_id = 123
        vlan_id = 123
        host_id = 123

        self.drv.plug_host(network_id, vlan_id, host_id)
        self.fake_rpc.plug_host_into_vlan.assert_called_once_with(network_id,
                                                                  vlan_id,
                                                                  host_id)<|MERGE_RESOLUTION|>--- conflicted
+++ resolved
@@ -269,12 +269,7 @@
     def test_no_rpc_call_on_delete_network_if_it_was_not_provisioned(self):
         network_id = 'net1-id'
 
-<<<<<<< HEAD
         self.net_storage_mock.is_network_provisioned.return_value = False
-=======
-        self.fake_rpc.get_network_list.return_value = {}
-        self.drv.delete_network(network_id)
->>>>>>> e7a8308e
 
         self.drv.delete_tenant_network(network_id)
 
@@ -297,13 +292,7 @@
         vlan_id = 123
         host_id = 'ubuntu123'
 
-<<<<<<< HEAD
-        self.net_storage_mock.is_network_provisioned.return_value = False
-
-        self.drv.create_tenant_network(network_id)
-=======
-        self.drv.create_network(network_id)
->>>>>>> e7a8308e
+        self.drv.create_network(network_id)
         self.drv.unplug_host(network_id, vlan_id, host_id)
 
         self.net_storage_mock.remember_network.assert_called_once_with(
@@ -324,14 +313,14 @@
         self.drv.plug_host(network_id, vlan_id, host2_id)
         self.drv.unplug_host(network_id, vlan_id, host2_id)
         self.drv.unplug_host(network_id, vlan_id, host1_id)
-        
+
         expected_plugs = [(network_id, vlan_id, host1_id),
                           (network_id, vlan_id, host2_id)]
         expected_unplugs = [(network_id, vlan_id, host2_id),
                             (network_id, vlan_id, host1_id)]
         
-        self.fake_rpc.plug_host_into_vlan.call_args_list = expected_plugs
-        self.fake_rpc.unplug_host_into_vlan.call_args_list = expected_unplugs
+        self.fake_rpc.plug_host_into_vlan.call_arg_list = expected_plugs
+        self.fake_rpc.unplug_host_from_vlan.call_arg_list = expected_unplugs
 
 
 class RealNetStorageOVSDriverTestCase(unittest.TestCase):
@@ -379,12 +368,7 @@
         for net, vlan, host in provisioned_networks:
             self.net_storage.remember_host(net, vlan, host)
 
-<<<<<<< HEAD
-        self.drv.create_tenant_network(network_id)
-=======
-        drv = arista.AristaOVSDriver(fake_rpc)
-        drv.create_network(network_id)
->>>>>>> e7a8308e
+        self.drv.create_network(network_id)
 
         # wrapper.plug_host_into_vlan() should not be called in this case
         self.drv.plug_host(network_id, segmentation_id, host_id)
